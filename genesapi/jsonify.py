"""
jsonify cubes records
"""


import json
import logging
import os
import pandas as pd
import sys

from genesapi.storage import Storage
from genesapi.util import (
    serialize_fact,
<<<<<<< HEAD
    parallelize
=======
    parallelize,
    get_fulltext_data,
    unpack_fact
>>>>>>> d6d0ad3b
)


logger = logging.getLogger(__name__)


<<<<<<< HEAD
def _get_fact(fact, cube_name, args):
    data = serialize_fact(fact, cube_name)
    if args.output:
        path = os.path.join(args.output, cube_name)
        os.makedirs(path, exist_ok=True)
        with open(os.path.join(path, '%s.json' % fact['fact_id']), 'w') as f:
=======
def _get_facts(orig_fact, cube_name, args):
    i = 0
    for fact in unpack_fact(orig_fact, args.schema):
        data = serialize_fact(fact, cube_name)
        id_ = compute_fact_id(data)
        data['fact_id'] = id_
        if args.fulltext:
            data.update(get_fulltext_data(data, args))
        if args.output:
            path = os.path.join(args.output, cube_name)
            os.makedirs(path, exist_ok=True)
            with open(os.path.join(path, '%s.json' % id_), 'w') as f:
                if args.pretty:
                    json.dump(data, f, indent=2)
                else:
                    json.dump(data, f)
            yield id_
        else:
>>>>>>> d6d0ad3b
            if args.pretty:
                yield json.dumps(data, indent=2)
            else:
                yield json.dumps(data)

        i += 1

    if i > 1:
        logger.log(logging.DEBUG, 'unpacked %s facts' % i)


def _get_cube_facts(facts, cube_name, args):
    res = []
    for fact in facts:
        for serialized_fact in _get_facts(fact, cube_name, args):
            res.append(serialized_fact)
    return res


<<<<<<< HEAD
def _long_format(cube, facts, args):
    data = {
        'cube': cube.name,
        'path': facts[0]['path'],  # FIXME
        'format': 'tabular',
        'facts': facts
    }
    if args.output:
        path = os.path.join(args.output, cube.name)
        os.makedirs(path, exist_ok=True)
        with open(os.path.join(path, 'facts_long.json'), 'w') as f:
            if args.pretty:
                json.dump(data, f, indent=2)
            else:
                json.dump(data, f)
    else:
        if args.pretty:
            return json.dumps(data, indent=2)
        else:
            return json.dumps(data)


def _serialize_cube(cubes, args):
    for i, cube in enumerate(cubes):
        logger.info('Loading cube `%s` (%s of %s) ...' % (cube, i + 1, len(cubes)))
        cube = cube.export(args.force_export)
        if args.long_format:
            df = pd.DataFrame(serialize_fact(f, flat=True) for f in cube.facts)
            # FIXME path dict / str
            df['path_str'] = df['path'].map(str)
            for path in df['path_str'].unique():
                data = df[df['path_str'] == path]
                yield _long_format(cube, list(data.T.to_dict().values()), args)
        else:
            facts = parallelize(_get_facts, cube.facts, cube.name, args)
            for fact in facts:
                yield fact
=======
def _get_json_facts(files, args):
    for i, file in enumerate(files):
        logger.log(logging.INFO, 'Loading cube `%s` (%s of %s) ...' % (file, i+1, len(files)))
        cube = load_cube(file)
        facts = parallelize(_get_cube_facts, cube.facts, cube.name, args)
        for fact in facts:
            yield fact
>>>>>>> d6d0ad3b


def main(args):
    if args.output and not os.path.isdir(args.output):
        logger.error('output `%s` not valid.' % args.output)
        raise FileNotFoundError(args.output)

    storage = Storage(args.storage)
    cubes = storage.get_cubes_for_export(args.force_export)
    logger.info('Starting to serialize %s cubes from `%s` ...' % (len(cubes), storage))

    i = 0
    if len(cubes) == 0:
        logger.info('Everything seems up to date.')
    else:
        storage.touch('last_exported')  # set timestamp before to avoid potential race conditions
        for data in _serialize_cube(cubes, args):
            if not args.output:
                sys.stdout.write(data + '\n')
            i += 1
    if not args.long_format:
        logger.info('Serialized %s facts.' % i)
    logger.info('Finished serialize %s cubes from `%s` .' % (len(cubes), storage))<|MERGE_RESOLUTION|>--- conflicted
+++ resolved
@@ -6,118 +6,55 @@
 import json
 import logging
 import os
-import pandas as pd
 import sys
 
 from genesapi.storage import Storage
 from genesapi.util import (
     serialize_fact,
-<<<<<<< HEAD
-    parallelize
-=======
     parallelize,
     get_fulltext_data,
     unpack_fact
->>>>>>> d6d0ad3b
 )
 
 
 logger = logging.getLogger(__name__)
 
 
-<<<<<<< HEAD
-def _get_fact(fact, cube_name, args):
-    data = serialize_fact(fact, cube_name)
-    if args.output:
-        path = os.path.join(args.output, cube_name)
-        os.makedirs(path, exist_ok=True)
-        with open(os.path.join(path, '%s.json' % fact['fact_id']), 'w') as f:
-=======
-def _get_facts(orig_fact, cube_name, args):
-    i = 0
-    for fact in unpack_fact(orig_fact, args.schema):
-        data = serialize_fact(fact, cube_name)
-        id_ = compute_fact_id(data)
-        data['fact_id'] = id_
-        if args.fulltext:
-            data.update(get_fulltext_data(data, args))
-        if args.output:
-            path = os.path.join(args.output, cube_name)
-            os.makedirs(path, exist_ok=True)
-            with open(os.path.join(path, '%s.json' % id_), 'w') as f:
-                if args.pretty:
-                    json.dump(data, f, indent=2)
-                else:
-                    json.dump(data, f)
-            yield id_
-        else:
->>>>>>> d6d0ad3b
-            if args.pretty:
-                yield json.dumps(data, indent=2)
-            else:
-                yield json.dumps(data)
-
-        i += 1
-
-    if i > 1:
-        logger.log(logging.DEBUG, 'unpacked %s facts' % i)
-
-
-def _get_cube_facts(facts, cube_name, args):
+def _get_facts(facts, cube, args):
     res = []
     for fact in facts:
-        for serialized_fact in _get_facts(fact, cube_name, args):
-            res.append(serialized_fact)
+        i = 0
+        for unpacked_fact in unpack_fact(fact, cube.schema):
+            data = serialize_fact(unpacked_fact, cube.name)
+            if args.fulltext:
+                data.update(get_fulltext_data(data, cube))
+            if args.output:
+                path = os.path.join(args.output, cube.name)
+                os.makedirs(path, exist_ok=True)
+                with open(os.path.join(path, '%s.json' % unpacked_fact['fact_id']), 'w') as f:
+                    if args.pretty:
+                        json.dump(data, f, indent=2)
+                    else:
+                        json.dump(data, f)
+            else:
+                if args.pretty:
+                    res.append(json.dumps(data, indent=2))
+                else:
+                    res.append(json.dumps(data))
+
+            i += 1
+
+        if i > 1:
+            logger.log(logging.DEBUG, 'unpacked %s facts' % i)
     return res
-
-
-<<<<<<< HEAD
-def _long_format(cube, facts, args):
-    data = {
-        'cube': cube.name,
-        'path': facts[0]['path'],  # FIXME
-        'format': 'tabular',
-        'facts': facts
-    }
-    if args.output:
-        path = os.path.join(args.output, cube.name)
-        os.makedirs(path, exist_ok=True)
-        with open(os.path.join(path, 'facts_long.json'), 'w') as f:
-            if args.pretty:
-                json.dump(data, f, indent=2)
-            else:
-                json.dump(data, f)
-    else:
-        if args.pretty:
-            return json.dumps(data, indent=2)
-        else:
-            return json.dumps(data)
 
 
 def _serialize_cube(cubes, args):
     for i, cube in enumerate(cubes):
         logger.info('Loading cube `%s` (%s of %s) ...' % (cube, i + 1, len(cubes)))
-        cube = cube.export(args.force_export)
-        if args.long_format:
-            df = pd.DataFrame(serialize_fact(f, flat=True) for f in cube.facts)
-            # FIXME path dict / str
-            df['path_str'] = df['path'].map(str)
-            for path in df['path_str'].unique():
-                data = df[df['path_str'] == path]
-                yield _long_format(cube, list(data.T.to_dict().values()), args)
-        else:
-            facts = parallelize(_get_facts, cube.facts, cube.name, args)
-            for fact in facts:
-                yield fact
-=======
-def _get_json_facts(files, args):
-    for i, file in enumerate(files):
-        logger.log(logging.INFO, 'Loading cube `%s` (%s of %s) ...' % (file, i+1, len(files)))
-        cube = load_cube(file)
-        facts = parallelize(_get_cube_facts, cube.facts, cube.name, args)
+        facts = parallelize(_get_facts, cube.export(args.force_export).facts, cube, args)
         for fact in facts:
             yield fact
->>>>>>> d6d0ad3b
 
 
 def main(args):
@@ -138,6 +75,5 @@
             if not args.output:
                 sys.stdout.write(data + '\n')
             i += 1
-    if not args.long_format:
-        logger.info('Serialized %s facts.' % i)
+    logger.info('Serialized %s facts.' % i)
     logger.info('Finished serialize %s cubes from `%s` .' % (len(cubes), storage))