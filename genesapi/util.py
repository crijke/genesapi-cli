--- conflicted
+++ resolved
@@ -92,11 +92,7 @@
 
 
 GENESIS_REGIONS = ('dinsg', 'dland', 'regbez', 'kreise', 'gemein')
-<<<<<<< HEAD
-META_KEYS = GENESIS_REGIONS + ('stag', 'date', 'jahr', 'year', 'region_id', 'fact_id', 'nuts', 'cube')
-=======
 META_KEYS = GENESIS_REGIONS + ('stag', 'date', 'jahr', 'year', 'region_id', 'fact_id', 'nuts', 'lau', 'cube')
->>>>>>> 665093f0
 EXCLUDE_KEYS = GENESIS_REGIONS + ('stag', 'jahr')
 
 
