"""
build elasticsearch index template
"""


import json
import logging
import sys


logger = logging.getLogger(__name__)


def _get_template(schema, args):
<<<<<<< HEAD
=======
    mapping = {
        field: {'type': 'keyword'}
        for field in set(f for v in schema.values() for f in v.get('args', {}).keys()
                         | set(['id', 'year', 'nuts_level', 'fact_key']))
    }
    if args.fulltext:
        mapping['fulltext_suggest'] = {
            'type': 'completion'
        }
        mapping['fulltext_suggest_context'] = {
            'type': 'completion',
            'contexts': [{
                'name': 'suggest_context',
                'type': 'category'
            }]
        }
>>>>>>> d6d0ad3b
    return {
        'index_patterns': [args.index_pattern],
        'mappings': {
            'properties': {**{
                field: {'type': 'keyword'} for field in set(
                    dimension for statistic in schema.values()
                    for measure in statistic.get('measures', {}).values()
                    for dimension in measure.get('dimensions', {}).keys()
                ) | set(['region_id', 'nuts', 'lau', 'cube', 'statistic'])
            }, **{'path': {'type': 'object'}, 'year': {'type': 'short'}}}
        },
        'settings': {
            'index.mapping.total_fields.limit': 100000,
            'index.number_of_shards': args.shards,
            'index.number_of_replicas': args.replicas
        }
    }


def main(args):
    with open(args.schema) as f:
        schema = json.load(f)

    sys.stdout.write(json.dumps(_get_template(schema, args), indent=2))<|MERGE_RESOLUTION|>--- conflicted
+++ resolved
@@ -12,25 +12,22 @@
 
 
 def _get_template(schema, args):
-<<<<<<< HEAD
-=======
-    mapping = {
-        field: {'type': 'keyword'}
-        for field in set(f for v in schema.values() for f in v.get('args', {}).keys()
-                         | set(['id', 'year', 'nuts_level', 'fact_key']))
-    }
-    if args.fulltext:
-        mapping['fulltext_suggest'] = {
-            'type': 'completion'
-        }
-        mapping['fulltext_suggest_context'] = {
-            'type': 'completion',
-            'contexts': [{
-                'name': 'suggest_context',
-                'type': 'category'
-            }]
-        }
->>>>>>> d6d0ad3b
+    # mapping = {
+    #     field: {'type': 'keyword'}
+    #     for field in set(f for v in schema.values() for f in v.get('args', {}).keys()
+    #                      | set(['id', 'year', 'nuts_level', 'fact_key']))
+    # }
+    # if args.fulltext:
+    #     mapping['fulltext_suggest'] = {
+    #         'type': 'completion'
+    #     }
+    #     mapping['fulltext_suggest_context'] = {
+    #         'type': 'completion',
+    #         'contexts': [{
+    #             'name': 'suggest_context',
+    #             'type': 'category'
+    #         }]
+    #     }
     return {
         'index_patterns': [args.index_pattern],
         'mappings': {
